--- conflicted
+++ resolved
@@ -156,19 +156,9 @@
    <define name="MIN_ERR_ZD" value="SPEED_BFP_OF_REAL(-10.)"/>
    <define name="MAX_ERR_ZD" value="SPEED_BFP_OF_REAL( 10.)"/>
    <define name="MAX_SUM_ERR" value="2000000"/>
-<<<<<<< HEAD
-   <define name="HOVER_KP" value="400"/>
-   <define name="HOVER_KD" value="350"/>
-   <define name="HOVER_KI" value="144"/>
-=======
    <define name="HOVER_KP" value="276"/>
    <define name="HOVER_KD" value="455"/>
    <define name="HOVER_KI" value="100"/>
-   <!-- 1.5m/s for full stick : BOOZ_SPEED_I_OF_F(1.5) / (MAX_PPRZ/2) -->
-   <define name="RC_CLIMB_COEF" value="163"/>
-   <!-- BOOZ_SPEED_I_OF_F(1.5) * 20% -->
-   <define name="RC_CLIMB_DEAD_BAND" value="160000"/>
->>>>>>> d3ac39c6
    <define name="GUIDANCE_V_NOMINAL_HOVER_THROTTLE" value="0.9"/>
   </section>
 
