--- conflicted
+++ resolved
@@ -63,13 +63,8 @@
     try
       List.assoc t Pprz.types
     with
-<<<<<<< HEAD
-      Not_found ->
-  failwith (sprintf "Error: '%s' unknown type" t)
-=======
         Not_found ->
           failwith (sprintf "Error: '%s' unknown type" t)
->>>>>>> b6c6ad79
 
   let rec sizeof = function
   Basic t -> string_of_int (assoc_types t).Pprz.size
@@ -87,7 +82,6 @@
     and id = ExtXml.int_attrib xml "id"
     and period = try Some (ExtXml.float_attrib xml "period") with _ -> None
     and fields =
-<<<<<<< HEAD
       List.map (fun field ->
         let id = ExtXml.attrib field "name"
         and type_name = ExtXml.attrib field "type"
@@ -95,16 +89,6 @@
         let _type = parse_type type_name id in
         (_type, id, fmt))
       (List.filter (fun t -> compare (Xml.tag t) "field" = 0) (Xml.children xml)) in
-=======
-      List.map
-        (fun field ->
-          let id = ExtXml.attrib field "name"
-          and type_name = ExtXml.attrib field "type"
-          and fmt = try Some (Xml.attrib field "format") with _ -> None in
-          let _type = parse_type type_name id in
-          (_type, id, fmt))
-        (Xml.children xml) in
->>>>>>> b6c6ad79
     { id=id; name = name; period = period; fields = fields }
 
   let check_single_ids = fun msgs ->
@@ -128,54 +112,33 @@
       check_single_ids msgs;
       msgs
     with
-<<<<<<< HEAD
-      Not_found -> failwith (sprintf "No class '%s' found" class_)
+        Not_found -> failwith (sprintf "No class '%s' found" class_)
 end (* module Syntax *)
-=======
-        Not_found -> failwith (sprintf "No class '%s' found" class_)
-end (* module Suntax *)
->>>>>>> b6c6ad79
 
 
 (** Pretty printer of C macros for sending and parsing messages *)
 module Gen_onboard = struct
   let print_field = fun h (t, name, (_f: format option)) ->
     match t with
-<<<<<<< HEAD
-      Basic _ ->
-  fprintf h "\t  DownlinkPut%sByAddr(_trans, _dev, (%s)); \\\n" (Syntax.nameof t) name
-    | Array (t, varname) ->
-      let _s = Syntax.sizeof (Basic t) in
-      fprintf h "\t  DownlinkPut%sArray(_trans, _dev, %s, %s); \\\n" (Syntax.nameof (Basic t)) (Syntax.length_name varname) name
-    | FixedArray (t, varname, len) ->
-      let _s = Syntax.sizeof (Basic t) in
-      fprintf h "\t  DownlinkPut%sFixedArray(_trans, _dev, %d, %s); \\\n" (Syntax.nameof (Basic t)) len name
-
-  let print_parameter h = function
-      (Array _, s, _) -> fprintf h "%s, %s" (Syntax.length_name s) s
-    | (FixedArray _, s, _) -> fprintf h "%s" s
-=======
         Basic _ ->
           fprintf h "\t  DownlinkPut%sByAddr(_trans, _dev, (%s)); \\\n" (Syntax.nameof t) name
       | Array (t, varname) ->
         let _s = Syntax.sizeof (Basic t) in
         fprintf h "\t  DownlinkPut%sArray(_trans, _dev, %s, %s); \\\n" (Syntax.nameof (Basic t)) (Syntax.length_name varname) name
+      | FixedArray (t, varname, len) ->
+        let _s = Syntax.sizeof (Basic t) in
+        fprintf h "\t  DownlinkPut%sFixedArray(_trans, _dev, %d, %s); \\\n" (Syntax.nameof (Basic t)) len name
 
   let print_parameter h = function
-  (Array _, s, _) -> fprintf h "%s, %s" (Syntax.length_name s) s
->>>>>>> b6c6ad79
+      (Array _, s, _) -> fprintf h "%s, %s" (Syntax.length_name s) s
+    | (FixedArray _, s, _) -> fprintf h "%s" s
     | (_, s, _) -> fprintf h "%s" s
 
   let print_macro_parameters h = function
   [] -> ()
     | f::fields ->
-<<<<<<< HEAD
-  print_parameter h f;
-  List.iter (fun f -> fprintf h ", "; print_parameter h f) fields
-=======
       print_parameter h f;
       List.iter (fun f -> fprintf h ", "; print_parameter h f) fields
->>>>>>> b6c6ad79
 
   let rec size_fields = fun fields size ->
     match fields with
@@ -187,15 +150,9 @@
   let estimated_size_of_message = fun m ->
     try
       List.fold_right
-<<<<<<< HEAD
-  (fun (t, _, _)  r ->  int_of_string (Syntax.sizeof t)+r)
-  m.fields
-  0
-=======
         (fun (t, _, _)  r ->  int_of_string (Syntax.sizeof t)+r)
         m.fields
         0
->>>>>>> b6c6ad79
     with
         Failure "int_of_string" -> 0
 
@@ -242,13 +199,8 @@
 
     let sizes =
       List.map
-<<<<<<< HEAD
-  (fun m -> (estimated_size_of_message m, m.name))
-  messages in
-=======
         (fun m -> (estimated_size_of_message m, m.name))
         messages in
->>>>>>> b6c6ad79
     let sizes = List.sort (fun (s1,_) (s2,_) -> compare s2 s1) sizes in
 
     List.iter
@@ -269,7 +221,6 @@
 
     (** Prints the macro for one field, using the global [offset] ref *)
     let parse_field = fun (_type, field_name, _format) ->
-<<<<<<< HEAD
       if !offset < 0 then failwith "FIXME: No field allowed after an array field (print_get_macros)";
       (** Converts bytes into the required type *)
       let typed = fun o pprz_type -> (* o for offset *)
@@ -277,72 +228,44 @@
         if check_alignment && o mod (min size 4) <> 0 then failwith (sprintf "Wrong alignment of field '%s' in message '%s" field_name msg_name);
 
         match size with
-          1 -> sprintf "(%s)(*((uint8_t*)_payload+%d))" pprz_type.Pprz.inttype o
-        | 2 -> sprintf "(%s)(*((uint8_t*)_payload+%d)|*((uint8_t*)_payload+%d+1)<<8)" pprz_type.Pprz.inttype o o
-        | 4 when pprz_type.Pprz.inttype = "float" ->
-            sprintf "({ union { uint32_t u; float f; } _f; _f.u = (uint32_t)(*((uint8_t*)_payload+%d)|*((uint8_t*)_payload+%d+1)<<8|((uint32_t)*((uint8_t*)_payload+%d+2))<<16|((uint32_t)*((uint8_t*)_payload+%d+3))<<24); _f.f; })" o o o o
-        | 8 when pprz_type.Pprz.inttype = "double" ->
-=======
-      if !offset < 0 then
-        failwith "FIXME: No field allowed after an array field (print_get_macros)";
-      (** Converts bytes into the required type *)
-      let typed = fun o pprz_type -> (* o for offset *)
-        let size = pprz_type.Pprz.size in
-        if check_alignment && o mod (min size 4) <> 0 then
-          failwith (sprintf "Wrong alignment of field '%s' in message '%s" field_name msg_name);
-
-        match size with
-            1 -> sprintf "(%s)(*((uint8_t*)_payload+%d))" pprz_type.Pprz.inttype o
+          | 1 -> sprintf "(%s)(*((uint8_t*)_payload+%d))" pprz_type.Pprz.inttype o
           | 2 -> sprintf "(%s)(*((uint8_t*)_payload+%d)|*((uint8_t*)_payload+%d+1)<<8)" pprz_type.Pprz.inttype o o
           | 4 when pprz_type.Pprz.inttype = "float" ->
-            sprintf "({ union { uint32_t u; float f; } _f; _f.u = (uint32_t)(*((uint8_t*)_payload+%d)|*((uint8_t*)_payload+%d+1)<<8|((uint32_t)*((uint8_t*)_payload+%d+2))<<16|((uint32_t)*((uint8_t*)_payload+%d+3))<<24); _f.f; })" o o o o
+              sprintf "({ union { uint32_t u; float f; } _f; _f.u = (uint32_t)(*((uint8_t*)_payload+%d)|*((uint8_t*)_payload+%d+1)<<8|((uint32_t)*((uint8_t*)_payload+%d+2))<<16|((uint32_t)*((uint8_t*)_payload+%d+3))<<24); _f.f; })" o o o o
           | 8 when pprz_type.Pprz.inttype = "double" ->
->>>>>>> b6c6ad79
             let s = ref (sprintf "*((uint8_t*)_payload+%d)" o) in
             for i = 1 to 7 do
               s := !s ^ sprintf "|((uint64_t)*((uint8_t*)_payload+%d+%d))<<%d" o i (8*i)
             done;
-<<<<<<< HEAD
             sprintf "({ union { uint64_t u; double f; } _f; _f.u = (uint64_t)(%s); Swap32IfBigEndian(_f.u); _f.f; })" !s
-        | 4 ->
+          | 4 ->
             sprintf "(%s)(*((uint8_t*)_payload+%d)|*((uint8_t*)_payload+%d+1)<<8|((uint32_t)*((uint8_t*)_payload+%d+2))<<16|((uint32_t)*((uint8_t*)_payload+%d+3))<<24)" pprz_type.Pprz.inttype o o o o
-        | 8 ->
+          | 8 ->
             let s = ref (sprintf "(%s)(*((uint8_t*)_payload+%d)" pprz_type.Pprz.inttype o) in
             for i = 1 to 7 do
               s := !s ^ sprintf "|((uint64_t)*((uint8_t*)_payload+%d+%d))<<%d" o i (8*i)
             done;
             sprintf "%s)" !s
-        | _ -> failwith "unexpected size in Gen_messages.print_get_macros" in
+          | _ -> failwith "unexpected size in Gen_messages.print_get_macros" in
 
         (** To be an array or not to be an array: *)
-        match _type with
-=======
-
-            sprintf "({ union { uint64_t u; double f; } _f; _f.u = (uint64_t)(%s); Swap32IfBigEndian(_f.u); _f.f; })" !s
-          | 4 ->
-            sprintf "(%s)(*((uint8_t*)_payload+%d)|*((uint8_t*)_payload+%d+1)<<8|((uint32_t)*((uint8_t*)_payload+%d+2))<<16|((uint32_t)*((uint8_t*)_payload+%d+3))<<24)" pprz_type.Pprz.inttype o o o o
-          | _ -> failwith "unexpected size in Gen_messages.print_get_macros" in
-
-      (** To be an array or not to be an array: *)
       match _type with
->>>>>>> b6c6ad79
           Basic t ->
             let pprz_type = Syntax.assoc_types t in
             fprintf h "#define DL_%s_%s(_payload) (%s)\n" msg_name field_name (typed !offset pprz_type);
             offset := !offset + pprz_type.Pprz.size
 
         | Array (t, _varname) ->
-<<<<<<< HEAD
-            (** The macro to access to the length of the array *)
-            fprintf h "#define DL_%s_%s_length(_payload) (%s)\n" msg_name field_name (typed !offset (Syntax.assoc_types "uint8"));
-            incr offset;
-            (** The macro to access to the array itself *)
-            let pprz_type = Syntax.assoc_types t in
-            if check_alignment && !offset mod (min pprz_type.Pprz.size 4) <> 0 then
-              failwith (sprintf "Wrong alignment of field '%s' in message '%s" field_name msg_name);
-
-            fprintf h "#define DL_%s_%s(_payload) ((%s*)(_payload+%d))\n" msg_name field_name pprz_type.Pprz.inttype !offset;
-            offset := -1 (** Mark for no more fields *)
+          (** The macro to access to the length of the array *)
+          fprintf h "#define DL_%s_%s_length(_payload) (%s)\n" msg_name field_name (typed !offset (Syntax.assoc_types "uint8"));
+          incr offset;
+          (** The macro to access to the array itself *)
+          let pprz_type = Syntax.assoc_types t in
+          if check_alignment && !offset mod (min pprz_type.Pprz.size 4) <> 0 then
+            failwith (sprintf "Wrong alignment of field '%s' in message '%s" field_name msg_name);
+
+          fprintf h "#define DL_%s_%s(_payload) ((%s*)(_payload+%d))\n" msg_name field_name pprz_type.Pprz.inttype !offset;
+          offset := -1 (** Mark for no more fields *)
         | FixedArray (t, _varname, len) ->
             (** The macro to access to the length of the array *)
             fprintf h "#define DL_%s_%s_length(_payload) (%d)\n" msg_name field_name len;
@@ -353,29 +276,11 @@
 
             fprintf h "#define DL_%s_%s(_payload) ((%s*)(_payload+%d))\n" msg_name field_name pprz_type.Pprz.inttype !offset;
             offset := !offset + (pprz_type.Pprz.size*len)
-            in
-
-        fprintf h "\n";
-        (** Do it for all the fields of the message *)
-        List.iter parse_field message.fields
-=======
-      (** The macro to access to the length of the array *)
-          fprintf h "#define DL_%s_%s_length(_payload) (%s)\n" msg_name field_name (typed !offset (Syntax.assoc_types "uint8"));
-          incr offset;
-
-      (** The macro to access to the array itself *)
-          let pprz_type = Syntax.assoc_types t in
-          if check_alignment && !offset mod (min pprz_type.Pprz.size 4) <> 0 then
-            failwith (sprintf "Wrong alignment of field '%s' in message '%s" field_name msg_name);
-
-          fprintf h "#define DL_%s_%s(_payload) ((%s*)(_payload+%d))\n" msg_name field_name pprz_type.Pprz.inttype !offset;
-          offset := -1 (** Mark for no more fields *)
     in
 
     fprintf h "\n";
     (** Do it for all the fields of the message *)
     List.iter parse_field message.fields
->>>>>>> b6c6ad79
 
 end (* module Gen_onboard *)
 
