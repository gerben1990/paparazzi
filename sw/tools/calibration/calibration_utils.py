--- conflicted
+++ resolved
@@ -117,11 +117,7 @@
 #
 # plot calibration results
 #
-<<<<<<< HEAD
-def plot_results(measurements, flt_idx, flt_meas, cp0, np0, cp1, np1, sensor_ref):
-=======
 def plot_results(block, measurements, flt_idx, flt_meas, cp0, np0, cp1, np1, sensor_ref):
->>>>>>> 29f6233d
     subplot(3, 1, 1)
     plot(measurements[:, 0])
     plot(measurements[:, 1])
@@ -224,75 +220,7 @@
     hold(True)
     ax.scatter(cx, cy, cz)
 
-<<<<<<< HEAD
-#
-# plot mag measurements in 3D
-#
-def plot_mag_3d(measured, calibrated, p):
-    # set up points for sphere and ellipsoid wireframes
-    u=r_[0:2*pi:20j]
-    v=r_[0:pi:20j]
-    wx=outer(cos(u),sin(v))
-    wy=outer(sin(u),sin(v))
-    wz=outer(ones(size(u)),cos(v))
-    ex=p[0]*ones(size(u)) + outer(cos(u),sin(v))/p[3]
-    ey=p[1]*ones(size(u)) + outer(sin(u),sin(v))/p[4]
-    ez=p[2]*ones(size(u)) + outer(ones(size(u)),cos(v))/p[5]
-
-    # measurements
-    mx = measured[:, 0]
-    my = measured[:, 1]
-    mz = measured[:, 2]
-    m_max = amax(abs(measured))
-
-    # calibrated values
-    cx = calibrated[:, 0]
-    cy = calibrated[:, 1]
-    cz = calibrated[:, 2]
-
-    # axes
-    ax = []
-    ax.append(p[0] + 1/p[3])
-    ax.append(p[0] - 1/p[3])
-    ax.append(p[1])
-    ax.append(p[1])
-    ax.append(p[1])
-    ax.append(p[1])
-    ay = []
-    ay.append(p[1] + 1/p[4])
-    ay.append(p[1] - 1/p[4])
-    az = []
-    az.append(p[2] + 1/p[5])
-    az.append(p[2] - 1/p[5])
-    #print ax
-
-    fig = figure(figsize=figaspect(0.5))
-    ax = fig.add_subplot(1, 2, 1, projection='3d')
-    # plot measurements
-    ax.scatter(mx, my, mz)
-    hold(True)
-    # plot center
-    ax.scatter(0, 0, 0, color='r', marker='+')
-    # plot ellipsoid
-    ax.plot_wireframe(ex, ey, ez, color='grey', alpha=0.5)
-
-    title('MAG raw with fitted ellipsoid')
-    ax.set_xlabel('x')
-    ax.set_ylabel('y')
-    ax.set_zlabel('z')
-    ax.set_xlim3d(-m_max, m_max)
-    ax.set_ylim3d(-m_max, m_max)
-    ax.set_zlim3d(-m_max, m_max)
-
-    ax = fig.add_subplot(1, 2, 2, projection='3d')
-    ax.plot_wireframe(wx, wy, wz, color='grey', alpha=0.5)
-    hold(True)
-    ax.scatter(cx, cy, cz)
-
-    title('MAG calibrated on unit sphere')
-=======
     ax.set_title('MAG calibrated on unit sphere')
->>>>>>> 29f6233d
     ax.set_xlabel('x')
     ax.set_ylabel('y')
     ax.set_zlabel('z')
